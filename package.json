--- conflicted
+++ resolved
@@ -40,17 +40,11 @@
     "@types/sinon-chai": "^3.2.10",
     "chai": "^4.3.10",
     "chai-as-promised": "^7.1.1",
-<<<<<<< HEAD
-    "eslint": "^8.37.0",
-    "gulp": "^4.0.2",
-    "mocha": "^10.2.0",
-=======
     "eslint": "^8.51.0",
     "eslint-config-prettier": "^9.0.0",
     "eslint-plugin-prettier": "^4.2.1",
     "mocha": "^10.2.0",
     "prettier": "^3.0.3",
->>>>>>> f90f2010
     "proxyquire": "^2.1.3",
     "sinon": "^17.0.0",
     "sinon-chai": "^3.7.0",
