{
  "name": "iobroker.mqtt-client",
<<<<<<< HEAD
  "version": "1.4.1",
=======
  "version": "1.5.0",
>>>>>>> 32970b0c
  "description": "Client to connect states to MQTT Broker",
  "author": {
    "author": "Pmant <patrickmo@gmx.de>",
    "name": "patrickmo"
  },
  "homepage": "https://github.com/Pmant/ioBroker.mqtt-client",
  "license": "MIT",
  "keywords": [
    "mqtt",
    "sync"
  ],
  "repository": {
    "type": "git",
    "url": "https://github.com/Pmant/ioBroker.mqtt-client"
  },
  "dependencies": {
    "@iobroker/adapter-core": "^2.5.1",
    "mqtt": "^2.18.9"
  },
  "devDependencies": {
    "@alcalzone/release-script": "^3.5.0",
    "@alcalzone/release-script-plugin-iobroker": "^3.5.0",
    "@alcalzone/release-script-plugin-license": "^3.5.0",
    "@iobroker/testing": "^2.5.2",
    "@types/chai": "^4.3.0",
    "@types/chai-as-promised": "^7.1.4",
    "@types/gulp": "^4.0.9",
    "@types/mocha": "^9.1.0",
    "@types/node": "^17.0.12",
    "@types/proxyquire": "^1.3.28",
    "@types/sinon": "^10.0.8",
    "@types/sinon-chai": "^3.2.8",
    "axios": "^0.25.0",
    "chai": "^4.3.6",
    "chai-as-promised": "^7.1.1",
    "eslint": "^8.7.0",
    "gulp": "^4.0.2",
    "mocha": "^9.2.0",
    "proxyquire": "^2.1.3",
    "sinon": "^12.0.1",
    "sinon-chai": "^3.7.0"
  },
  "main": "main.js",
  "files": [
    "admin/",
    "img/",
    "lib/",
    "io-package.json",
    "LICENSE",
    "main.js"
  ],
  "scripts": {
    "release": "release-script",
    "release-patch": "release-script patch --yes",
    "release-minor": "release-script minor --yes",
    "release-major": "release-script major --yes",
    "test": "node node_modules/mocha/bin/mocha --exit",
    "lint": "eslint"
  },
  "bugs": {
    "url": "https://github.com/Pmant/ioBroker.mqtt-client"
  },
  "readmeFilename": "README.md"
}<|MERGE_RESOLUTION|>--- conflicted
+++ resolved
@@ -1,10 +1,6 @@
 {
   "name": "iobroker.mqtt-client",
-<<<<<<< HEAD
-  "version": "1.4.1",
-=======
   "version": "1.5.0",
->>>>>>> 32970b0c
   "description": "Client to connect states to MQTT Broker",
   "author": {
     "author": "Pmant <patrickmo@gmx.de>",
