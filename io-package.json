{
  "common": {
    "name": "mqtt-client",
<<<<<<< HEAD
=======
    "title": "MQTT client",
>>>>>>> 32970b0c
    "titleLang": {
      "en": "MQTT client",
      "de": "MQTT-Client",
      "ru": "MQTT Клиент",
      "pt": "Cliente MQTT",
      "nl": "MQTT-klant",
      "fr": "Client MQTT",
      "it": "Client MQTT",
      "es": "Cliente MQTT",
      "pl": "Klient MQTT",
      "zh-cn": "MQTT客户端"
    },
    "desc": {
      "en": "Syncing with MQTT Brokers",
      "de": "Synchronisierung mit MQTT-Brokern",
      "ru": "Синхронизация с брокерами MQTT",
      "pt": "Sincronização com corretores da MQTT",
      "nl": "Synchroniseren met MQTT-makelaars",
      "fr": "Synchronisation avec les courtiers MQTT",
      "it": "Sincronizzazione con i broker MQTT",
      "es": "Sincronización con intermediarios MQTT",
      "pl": "Synchronizacja z brokerami MQTT",
      "zh-cn": "与MQTT经纪人同步"
    },
<<<<<<< HEAD
    "version": "1.4.1",
    "news": {
      "1.4.1": {
        "en": "js-controller 3.3 optimizations",
        "de": "js-controller 3.3 Optimierungen",
        "ru": "оптимизация js-контроллера 3.3",
        "pt": "Otimizações do js-controller 3.3",
        "nl": "js-controller 3.3 optimalisaties",
        "fr": "optimisations js-controller 3.3",
        "it": "js-controller 3.3 ottimizzazioni",
        "es": "js-controller 3.3 optimizaciones",
        "pl": "js-controller 3.3 optymalizacje",
        "zh-cn": "js-controller 3.3 优化"
=======
    "version": "1.5.0",
    "news": {
      "1.5.0": {
        "en": "IMPORTANT: This adapter now required at least js-controller 3.3.x\nFix crash cases",
        "de": "WICHTIG: Dieser Adapter benötigt jetzt mindestens js-controller 3.3.x\nAbsturzfälle beheben",
        "ru": "ВАЖНО: для этого адаптера теперь требуется как минимум js-controller 3.3.x\nИсправить случаи сбоев",
        "pt": "IMPORTANTE: Este adaptador agora exigia pelo menos js-controller 3.3.x\nCorrigir casos de falha",
        "nl": "BELANGRIJK: voor deze adapter was nu minimaal js-controller 3.3.x . vereist\nCrashgevallen oplossen",
        "fr": "IMPORTANT : Cet adaptateur nécessite désormais au moins js-controller 3.3.x\nRésoudre les cas de crash",
        "it": "IMPORTANTE: questo adattatore ora richiedeva almeno js-controller 3.3.x\nRisolvi i casi di crash",
        "es": "IMPORTANTE: este adaptador ahora requiere al menos js-controller 3.3.x\nSolucionar casos de bloqueo",
        "pl": "WAŻNE: Ten adapter wymaga teraz przynajmniej kontrolera js 3.3.x\nNapraw przypadki awarii",
        "zh-cn": "重要提示：此适配器现在至少需要 js-controller 3.3.x\n修复崩溃案例"
>>>>>>> 32970b0c
      },
      "1.4.0": {
        "en": "IMPORTANT: This adapter now required at least js-controller 2.0.0\njs-controller 3.3 optimizations\nUnpublish expired states\nOnly handle stat values if state exists",
        "de": "WICHTIG: Dieser Adapter benötigt jetzt mindestens js-controller 2.0.0\njs-Controller 3.3 Optimierungen\nVeröffentlichung abgelaufener Staaten rückgängig machen\nBehandeln Sie Statistikwerte nur, wenn der Zustand existiert",
        "ru": "ВАЖНО: для этого адаптера теперь требуется как минимум js-controller 2.0.0.\njs-controller 3.3 оптимизации\nОтменить публикацию состояний с истекшим сроком действия\nОбрабатывать значения статистики, только если состояние существует",
        "pt": "IMPORTANTE: Este adaptador agora requer pelo menos js-controller 2.0.0\nOtimizações do js-controller 3.3\nCancelar a publicação de estados expirados\nSó lida com valores estatísticos se o estado existir",
        "nl": "BELANGRIJK: voor deze adapter was nu minimaal js-controller 2.0.0 . vereist\njs-controller 3.3 optimalisaties\nPublicatie van verlopen status ongedaan maken\nAlleen stat-waarden verwerken als de status bestaat",
        "fr": "IMPORTANT : cet adaptateur nécessite désormais au moins js-controller 2.0.0\njs-controller 3.3 optimisations\nAnnuler la publication des états expirés\nNe gérer les valeurs statistiques que si l'état existe",
        "it": "IMPORTANTE: questo adattatore ora richiede almeno js-controller 2.0.0\nottimizzazioni js-controller 3.3\nAnnulla pubblicazione stati scaduti\nGestire i valori stat solo se lo stato esiste",
        "es": "IMPORTANTE: este adaptador ahora requiere al menos js-controller 2.0.0\nOptimizaciones de js-controller 3.3\nAnular la publicación de estados caducados\nSolo maneja valores de estadísticas si el estado existe",
        "pl": "WAŻNE: Ten adapter wymaga teraz co najmniej kontrolera js 2.0.0\njs-controller 3.3 optymalizacje\nCofnij publikację stanów, które wygasły\nObsługuj tylko wartości statystyk, jeśli stan istnieje",
        "zh-cn": "重要提示：此适配器现在至少需要 js-controller 2.0.0\njs-controller 3.3 优化\n取消发布过期状态\n如果状态存在，则仅处理统计值"
      },
      "1.3.2": {
        "en": "Added support of admin5",
        "de": "Unterstützung von admin5 hinzugefügt",
        "ru": "Добавлена поддержка admin5",
        "pt": "Adicionado suporte de admin5",
        "nl": "Ondersteuning toegevoegd voor admin5",
        "fr": "Ajout de la prise en charge d'admin5",
        "it": "Aggiunto supporto di admin5",
        "es": "Soporte agregado de admin5",
        "pl": "Dodano obsługę admin5",
        "zh-cn": "增加了对admin5的支持"
      },
      "1.3.1": {
        "en": "mqtt package moved back to 2.x",
        "de": "Das mqtt-Paket wurde auf 2.x zurückgesetzt",
        "ru": "пакет mqtt перенесен обратно в 2.x",
        "pt": "Pacote mqtt retornado para 2.x",
        "nl": "mqtt-pakket verplaatst naar 2.x",
        "fr": "le package mqtt est revenu à 2.x",
        "it": "Il pacchetto mqtt è tornato alla 2.x",
        "es": "El paquete mqtt regresó a 2.x",
        "pl": "pakiet mqtt został przeniesiony z powrotem do wersji 2.x",
        "zh-cn": "mqtt软件包移回了2.x"
      },
      "1.2.1": {
        "en": "Support of js-controller 2.0 was added",
        "de": "Unterstützung von js-controller 2.0 wurde hinzugefügt",
        "ru": "Добавлена поддержка js-controller 2.0",
        "pt": "Suporte do js-controller 2.0 foi adicionado",
        "nl": "Ondersteuning van js-controller 2.0 is toegevoegd",
        "fr": "Le support de js-controller 2.0 a été ajouté",
        "it": "È stato aggiunto il supporto di js-controller 2.0",
        "es": "Se agregó soporte de js-controller 2.0",
        "pl": "Dodano obsługę js-kontrolera 2.0",
        "zh-cn": "添加了对js-controller 2.0的支持"
      },
      "1.1.1": {
        "en": "small fixes",
        "de": "kleine Ausbesserungen",
        "ru": "небольшие исправления",
        "pt": "pequenas correções",
        "nl": "kleine reparaties",
        "fr": "petites corrections",
        "it": "piccole correzioni",
        "es": "pequeñas correcciones",
        "pl": "drobne poprawki",
        "zh-cn": "小修正"
      },
      "1.1.0": {
        "en": "Translations\nUpdate of MQTT module",
        "de": "Übersetzungen\nUpdate des MQTT-Moduls",
        "ru": "Переводы\nОбновление модуля MQTT",
        "pt": "Traduções\nAtualização do módulo MQTT",
        "nl": "vertaalwerk\nUpdate van de MQTT-module",
        "fr": "Traductions\nMise à jour du module MQTT",
        "it": "Traduzioni\nAggiornamento del modulo MQTT",
        "es": "Traducciones\nActualización del módulo MQTT",
        "pl": "Tłumaczenia\n",
        "zh-cn": "翻译\n"
      }
    },
    "authors": [
      "Pmant <patrickmo@gmx.de>",
      "algar42 <igor.aleschenkov@gmail.com>"
    ],
    "keywords": [
      "mqtt",
      "syncing",
      "data"
    ],
    "license": "MIT",
    "platform": "Javascript/Node.js",
    "icon": "mqtt-client.png",
    "enabled": true,
    "extIcon": "https://raw.githubusercontent.com/Pmant/ioBroker.mqtt-client/master/admin/mqtt-client.png",
    "readme": "https://github.com/Pmant/ioBroker.mqtt-client/blob/master/README.md",
    "loglevel": "info",
    "mode": "daemon",
    "type": "protocols",
    "preserveSettings": "custom",
    "compact": true,
    "materialize": true,
    "messagebox": true,
    "supportCustoms": true,
    "supportStopInstance": true,
    "dependencies": [
      {
        "js-controller": ">=3.3.0"
      }
    ],
    "plugins": {
      "sentry": {
        "dsn": "https://0bce9946ef3348dc9ef31ee6442370f2@sentry.iobroker.net/142"
      }
    },
    "adminUI": {
      "custom": "json",
      "config": "materialize"
    },
    "connectionType": "local",
    "dataSource": "push",
    "tier": 2
  },
  "native": {
    "host": "",
    "port": 1883,
    "ssl": false,
    "clientId": "",
    "username": "",
    "password": "",
    "onConnectTopic": "",
    "onConnectMessage": "",
    "lastWillTopic": "",
    "lastWillMessage": "",
    "subscriptions": "",
    "reconnectPeriod": 30000,
    "outbox": "",
    "inbox": "",
    "enabled": false,
    "publish": false,
    "pubChangesOnly": false,
    "pubAsObject": false,
    "qos": 0,
    "retain": false,
    "subscribe": false,
    "subChangesOnly": false,
    "subAsObject": false,
    "subQos": 0,
    "setAck": true
  },
<<<<<<< HEAD
=======
  "objects": [
    {
      "_id": "_design/custom",
      "language": "javascript",
      "views": {
        "state": {
          "map": "function(doc) { doc.type === 'state' && doc.common && doc.common.custom && emit(doc._id, doc.common.custom) }"
        }
      }
    }
  ],
>>>>>>> 32970b0c
  "instanceObjects": [
    {
      "_id": "info",
      "type": "channel",
      "common": {
        "name": "Information"
      },
      "native": {}
    },
    {
      "_id": "info.connection",
      "type": "state",
      "common": {
        "role": "indicator.connected",
        "name": "If connected to MQTT broker",
        "type": "boolean",
        "read": true,
        "write": false,
        "def": false
      },
      "native": {}
    }
  ]
}<|MERGE_RESOLUTION|>--- conflicted
+++ resolved
@@ -1,10 +1,7 @@
 {
   "common": {
     "name": "mqtt-client",
-<<<<<<< HEAD
-=======
     "title": "MQTT client",
->>>>>>> 32970b0c
     "titleLang": {
       "en": "MQTT client",
       "de": "MQTT-Client",
@@ -29,21 +26,6 @@
       "pl": "Synchronizacja z brokerami MQTT",
       "zh-cn": "与MQTT经纪人同步"
     },
-<<<<<<< HEAD
-    "version": "1.4.1",
-    "news": {
-      "1.4.1": {
-        "en": "js-controller 3.3 optimizations",
-        "de": "js-controller 3.3 Optimierungen",
-        "ru": "оптимизация js-контроллера 3.3",
-        "pt": "Otimizações do js-controller 3.3",
-        "nl": "js-controller 3.3 optimalisaties",
-        "fr": "optimisations js-controller 3.3",
-        "it": "js-controller 3.3 ottimizzazioni",
-        "es": "js-controller 3.3 optimizaciones",
-        "pl": "js-controller 3.3 optymalizacje",
-        "zh-cn": "js-controller 3.3 优化"
-=======
     "version": "1.5.0",
     "news": {
       "1.5.0": {
@@ -57,7 +39,6 @@
         "es": "IMPORTANTE: este adaptador ahora requiere al menos js-controller 3.3.x\nSolucionar casos de bloqueo",
         "pl": "WAŻNE: Ten adapter wymaga teraz przynajmniej kontrolera js 3.3.x\nNapraw przypadki awarii",
         "zh-cn": "重要提示：此适配器现在至少需要 js-controller 3.3.x\n修复崩溃案例"
->>>>>>> 32970b0c
       },
       "1.4.0": {
         "en": "IMPORTANT: This adapter now required at least js-controller 2.0.0\njs-controller 3.3 optimizations\nUnpublish expired states\nOnly handle stat values if state exists",
@@ -201,8 +182,6 @@
     "subQos": 0,
     "setAck": true
   },
-<<<<<<< HEAD
-=======
   "objects": [
     {
       "_id": "_design/custom",
@@ -214,7 +193,6 @@
       }
     }
   ],
->>>>>>> 32970b0c
   "instanceObjects": [
     {
       "_id": "info",
