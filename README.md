![Logo](admin/mqtt-client.png)
# ioBroker.mqtt-client

![Number of Installations](http://iobroker.live/badges/mqtt-client-installed.svg) ![Number of Installations](http://iobroker.live/badges/mqtt-client-stable.svg) [![NPM version](http://img.shields.io/npm/v/iobroker.mqtt-client.svg)](https://www.npmjs.com/package/iobroker.mqtt-client)
[![Downloads](https://img.shields.io/npm/dm/iobroker.mqtt-client.svg)](https://www.npmjs.com/package/iobroker.mqtt-client)

[![NPM](https://nodei.co/npm/iobroker.mqtt-client.png?downloads=true)](https://nodei.co/npm/iobroker.mqtt-client/)

## Adapter Settings
![Adapter](img/settings.png)

### on connect topic and message
The ```on connect message``` is published to the ```on connect topic``` every time the client connects or reconnects to the server.

### last will topic and message
The ```last will message``` is published to the ```last will topic``` every time the client connects or reconnects to the server.
The Server will store this message and send it to its subscribers when the client disconnects.

### subscriptions
Comma separated list of topics that are not covered by existing states.
Received messages are converted to states within the adapter's namespace (e.g. mqtt.0) and subscribed.
You can remove topics after all states have been created.

### publish prefix
When publishing this will be prepended to all topics.
Default is empty (no prefix).

### subscribe prefix
When subscribing this will be prepended to all topics.
Default is empty (no prefix).

## State Settings
![State](img/dialog.png)

### enabled
Enables or disables the mqtt-client functionality for this state.
Disabling will delete any mqtt-client settings from this state.

### topic
The topic this state is published to and subscribed from.
default: state-ID converted to a mqtt topic.

### publish
* ```enable``` state will be published
* ```changes only``` state will only be published when its value changes
* ```as object``` whole state will be published as object
* ```qos``` see <http://www.hivemq.com/blog/mqtt-essentials-part-6-mqtt-quality-of-service-levels>
* ```retain``` see <http://www.hivemq.com/blog/mqtt-essentials-part-8-retained-messages>

### subscribe
* ```enable``` topic will be subscribed and state will be updated accordingly
* ```changes only``` state will only be written when the value changed
* ```as object``` messages will be interpreted as objects
* ```qos``` see <http://www.hivemq.com/blog/mqtt-essentials-part-6-mqtt-quality-of-service-levels>
* ```ack``` on state updates the ack flag will be set accordingly

#### Note
* when ack is set to true it will overwrite objects ack, see ```as object```
* to prevent message loops, if both publish and subscribe are enabled ```changes only``` is always on for subscribe

## TODO
* test prefixes
* connect/reconnect without clean session

<!--
	Placeholder for the next version (at the beginning of the line):
	### __WORK IN PROGRESS__
-->

## Changelog
<<<<<<< HEAD
### __WORK IN PROGRESS__
=======
### 1.5.0 (2022-01-26)
>>>>>>> 32970b0c
* IMPORTANT: This adapter now required at least js-controller 3.3.x
* (Apollon77) Fix crash cases

### 1.4.1 (2022-01-26)
* (bluefox) js-controller 3.3 optimizations

### 1.4.0 (2021-07-16)
* IMPORTANT: This adapter now required at least js-controller 2.0.0
* (Apollon77) js-controller 3.3 optimizations
* (AlCalzone) Unpublished expired states
* (AlCalzone) Only handle stat values if state exists

### 1.3.2 (2021-04-19)
* (bluefox) Added support of admin5

### 1.3.1 (2020-03-17)
* (bluefox) mqtt package moved back to 2.x

### 1.3.0 (2020-03-11)
* (bluefox) mqtt package was updated
* (bluefox) Fixed the error with "custom" view

### 1.2.1 (2019-10-17)
* (algar42) Fix adapter restarting
* (algar42) Fix mqtt issues

### 1.2.0 (2019-10-14)
* (bluefox) Support of js-controller 2.0 was added

### 1.1.1 (2018-01-30)
* (bluefox) small fixes

### 1.1.0 (2017-12-30)
* (bluefox) Translations
* (bluefox) Update of MQTT module

### 1.0.1 (2017-11-16)

### 1.0.0 (2017-11-16)
* (bluefox) Update io-package.json

### 0.3.2 (2016-11-18)
* (Pmant) fix initial object parsing
* (Pmant) fix objects view

### 0.3.1 (2016-11-16)
* (Pmant) fix crash

### 0.3.0 (2016-09-08)
* (Pmant) add optional publish and subscribe prefixes

### 0.2.5 (2016-09-08)
* (Pmant) reduce logging -> debug

### 0.2.0 (2016-09-08)
* (Pmant) use new custom settings

### 0.1.1 (2016-06-09)
* (Pmant) fix possible loop

### 0.1.0 (2016-06-08)
* (Pmant) initial commit

## License
The MIT License (MIT)

Copyright (c) 2016-2022 Pmant

Permission is hereby granted, free of charge, to any person obtaining a copy
of this software and associated documentation files (the "Software"), to deal
in the Software without restriction, including without limitation the rights
to use, copy, modify, merge, publish, distribute, sublicense, and/or sell
copies of the Software, and to permit persons to whom the Software is
furnished to do so, subject to the following conditions:

The above copyright notice and this permission notice shall be included in
all copies or substantial portions of the Software.

THE SOFTWARE IS PROVIDED "AS IS", WITHOUT WARRANTY OF ANY KIND, EXPRESS OR
IMPLIED, INCLUDING BUT NOT LIMITED TO THE WARRANTIES OF MERCHANTABILITY,
FITNESS FOR A PARTICULAR PURPOSE AND NONINFRINGEMENT. IN NO EVENT SHALL THE
AUTHORS OR COPYRIGHT HOLDERS BE LIABLE FOR ANY CLAIM, DAMAGES OR OTHER
LIABILITY, WHETHER IN AN ACTION OF CONTRACT, TORT OR OTHERWISE, ARISING FROM,
OUT OF OR IN CONNECTION WITH THE SOFTWARE OR THE USE OR OTHER DEALINGS IN
THE SOFTWARE.<|MERGE_RESOLUTION|>--- conflicted
+++ resolved
@@ -68,11 +68,7 @@
 -->
 
 ## Changelog
-<<<<<<< HEAD
-### __WORK IN PROGRESS__
-=======
 ### 1.5.0 (2022-01-26)
->>>>>>> 32970b0c
 * IMPORTANT: This adapter now required at least js-controller 3.3.x
 * (Apollon77) Fix crash cases
 
